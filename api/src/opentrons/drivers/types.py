--- conflicted
+++ resolved
@@ -31,8 +31,4 @@
 
 class LidStatus(str, Enum):
     OPEN = "open"
-<<<<<<< HEAD
-    CLOSED = "closed"
-=======
-    CLOSED = "closed"
->>>>>>> 54d07abc
+    CLOSED = "closed"