import pytest
from unittest import mock
from functools import partial
from tests.opentrons.conftest import state
from opentrons.config import robot_configs
from opentrons.protocol_api import labware
from opentrons.api import models
from opentrons.types import Point, Location, Mount
from opentrons.hardware_control import CriticalPoint, API
from opentrons.hardware_control.types import MotionChecks

state = partial(state, 'calibration')


@pytest.mark.api2_only  # noqa(C901)
async def test_tip_probe_v2(main_router, model, monkeypatch):
    def fake_update(self, mount, new_offset=None, from_tip_probe=None):
        assert mount == Mount[model.instrument.mount.upper()]
        if new_offset:
            assert new_offset == Point(0, 0, 0)
        elif from_tip_probe:
            assert from_tip_probe == Point(0, 0, 0)
        else:
            assert False, "fake_update called with no args"

    def fake_move(instrument):
        assert instrument == model.instrument

    monkeypatch.setattr(API, 'update_instrument_offset', fake_update)
    monkeypatch.setattr(main_router.calibration_manager,
                        '_move_to_front', fake_move)

    tr = labware.load('opentrons_96_tiprack_300ul', Location(Point(), 'test'))

    model.instrument.tip_racks = [
        models.Container(tr,
                         [model.instrument._instrument],
                         model.instrument._context)]

    def new_fake_locate(self, mount, tip_length):
        assert tip_length == pytest.approx(59.3 - 7.47)
        return Point(0, 0, 0)

    monkeypatch.setattr(API, 'locate_tip_probe_center', new_fake_locate)
    main_router.calibration_manager.tip_probe(model.instrument)
    await main_router.wait_until(state('ready'))

    def new_fake_locate2(self, mount, tip_length):
        assert tip_length == pytest.approx(59.3 - 7.47)
        return Point(0, 0, 0)

    monkeypatch.setattr(API, 'locate_tip_probe_center', new_fake_locate2)
    main_router.calibration_manager.tip_probe(model.instrument)


<<<<<<< HEAD
@pytest.mark.api1_only
async def test_tip_probe_v1(main_router, model):
    with mock.patch(
        'opentrons.util.calibration_functions.probe_instrument'
    ) as probe_patch:
        probe_patch.return_value = (0, 0, 0)

        with mock.patch(
            'opentrons.util.calibration_functions.update_instrument_config'
        ) as update_patch:

            main_router.calibration_manager.tip_probe(model.instrument)

            probe_patch.assert_called_with(
                instrument=model.instrument._instrument,
                robot=model.instrument._instrument.robot)

            update_patch.assert_called_with(
                instrument=model.instrument._instrument,
                measured_center=(0, 0, 0))

    await main_router.wait_until(state('probing'))
    await main_router.wait_until(state('moving'))
    await main_router.wait_until(state('ready'))


=======
>>>>>>> 145f6459
async def test_correct_hotspots():
    config = robot_configs.build_config([], {})

    tip_length = 47
    switch_clearance = 7.5
    x_switch_offset = 2.0
    y_switch_offset = 5.0
    z_switch_offset = 5.0
    deck_clearance = 5.0
    z_probe_clearance = 5.0
    z_start_clearance = 20.0

    size_x, size_y, size_z = config.tip_probe.dimensions

    rel_x_start = (size_x / 2) + switch_clearance
    rel_y_start = (size_y / 2) + switch_clearance
    center = [293.03, 301.27, 74.3]

    nozzle_safe_z = round((size_z - tip_length) + z_probe_clearance, 3)
    z_start = max(deck_clearance, nozzle_safe_z)
    expected = [robot_configs.HotSpot('x',
                                      -rel_x_start,
                                      x_switch_offset,
                                      z_start,
                                      size_x),
                robot_configs.HotSpot('x',
                                      rel_x_start,
                                      x_switch_offset,
                                      z_start,
                                      -size_x),
                robot_configs.HotSpot('y',
                                      y_switch_offset,
                                      -rel_y_start,
                                      z_start,
                                      size_y),
                robot_configs.HotSpot('y',
                                      y_switch_offset,
                                      rel_y_start,
                                      z_start,
                                      -size_y),
                robot_configs.HotSpot('z',
                                      0,
                                      z_switch_offset,
                                      center[2] + z_start_clearance,
                                      -size_z)]

    actual = robot_configs.calculate_tip_probe_hotspots(
        tip_length,
        config.tip_probe)

    assert expected == actual


@pytest.mark.api2_only
async def test_move_to_front_api2(main_router, model):
    main_router.calibration_manager._hardware.home()
    with mock.patch.object(API, 'move_to') as patch:
        main_router.calibration_manager.move_to_front(model.instrument)
        patch.assert_called_with(Mount.RIGHT, Point(132.5, 90.5, 150),
                                 critical_point=CriticalPoint.NOZZLE)

        await main_router.wait_until(state('moving'))
        await main_router.wait_until(state('ready'))


<<<<<<< HEAD
@pytest.mark.api1_only
async def test_move_to_front_api1(main_router, model):
    robot = model.robot

    robot.home()

    with mock.patch(
        'opentrons.util.calibration_functions.move_instrument_for_probing_prep'
    ) as patch:
        main_router.calibration_manager.move_to_front(model.instrument)
        patch.assert_called_with(
            model.instrument._instrument,
            robot)

        await main_router.wait_until(state('moving'))
        await main_router.wait_until(state('ready'))


=======
>>>>>>> 145f6459
async def test_pick_up_tip(main_router, model):
    with mock.patch.object(
            model.instrument._instrument, 'pick_up_tip') as pick_up_tip:
        main_router.calibration_manager.pick_up_tip(
            model.instrument,
            model.container)

        pick_up_tip.assert_called_with(
            model.container._container.wells()[0])

        await main_router.wait_until(state('moving'))
        await main_router.wait_until(state('ready'))


async def test_drop_tip(main_router, model):
    with mock.patch.object(
            model.instrument._instrument, 'drop_tip') as drop_tip:
        main_router.calibration_manager.drop_tip(
            model.instrument,
            model.container)

        drop_tip.assert_called_with(
            model.container._container.wells()[0])

        await main_router.wait_until(state('moving'))
        await main_router.wait_until(state('ready'))


async def test_return_tip(main_router, model):
    with mock.patch.object(
            model.instrument._instrument, 'return_tip') as return_tip:
        main_router.calibration_manager.return_tip(model.instrument)

        return_tip.assert_called_with()

        await main_router.wait_until(state('moving'))
        await main_router.wait_until(state('ready'))


@pytest.mark.api2_only
async def test_home_api2(main_router, model):
    main_router.calibration_manager.home(
        model.instrument)

    await main_router.wait_until(state('moving'))
    await main_router.wait_until(state('ready'))


@pytest.mark.api2_only
async def test_home_all_api2(main_router, model):
    with mock.patch.object(model.instrument._context, 'home') as home:
        main_router.calibration_manager.home_all(
            model.instrument)

        home.assert_called_once()

        await main_router.wait_until(state('moving'))
        await main_router.wait_until(state('ready'))


<<<<<<< HEAD
@pytest.mark.api1_only
async def test_home_all_api1(main_router, model):
    with mock.patch.object(main_router.calibration_manager, '_hardware') as hardware:
        main_router.calibration_manager.home_all(
            model.instrument)

        hardware.home.assert_called_with()

        await main_router.wait_until(state('moving'))
        await main_router.wait_until(state('ready'))


@pytest.mark.api1_only
@pytest.mark.parametrize('labware_name', ['trough-1row-25ml'])
async def test_move_to_top_api1_1well(main_router, model, labware_name):
    with mock.patch.object(model.instrument._instrument, 'move_to') as move_to:
        main_router.calibration_manager.move_to(
            model.instrument,
            model.container)
        target = model.container._container.wells(0).top()
        move_to.assert_called_with(target)

        await main_router.wait_until(state('moving'))
        await main_router.wait_until(state('ready'))


=======
>>>>>>> 145f6459
async def test_move_to_top(main_router, model):
    with mock.patch.object(model.instrument._instrument, 'move_to') as move_to:
        main_router.calibration_manager.move_to(
            model.instrument,
            model.container)
        target = model.container._container.wells()[0].top()
        move_to.assert_called_with(target)

        await main_router.wait_until(state('moving'))
        await main_router.wait_until(state('ready'))


@pytest.mark.api2_only
async def test_jog_api2(main_router, model):
    main_router.calibration_manager.home(model.instrument)
    with mock.patch.object(API, 'move_rel') as jog:
        for distance, axis in zip((1, 2, 3), 'xyz'):
            main_router.calibration_manager.jog(
                model.instrument,
                distance,
                axis
            )

        expected = [
            mock.call(Mount.RIGHT, point, check_bounds=MotionChecks.HIGH)
            for point in [Point(x=1), Point(y=2), Point(z=3)]]

        assert jog.mock_calls == expected

        await main_router.wait_until(state('moving'))
        await main_router.wait_until(state('ready'))


@pytest.mark.api2_only
async def test_update_container_offset_v2(main_router, model):
    with mock.patch(
        'opentrons.protocol_api.labware.save_calibration') as call,\
            mock.patch.object(API,
                              'gantry_position') as gp:
        gp.return_value = Point(0, 0, 0)
        main_router.calibration_manager.update_container_offset(
            model.container,
            model.instrument
        )
        diff = (Point(0, 0, 0)
                - model.container._container.wells()[0].top().point)
        call.assert_called_with(model.container._container,
                                diff)


<<<<<<< HEAD
@pytest.mark.api1_only
async def test_update_container_offset_v1(main_router, model):
    with mock.patch.object(
            model.robot,
            'calibrate_container_with_instrument') as call:
        main_router.calibration_manager.update_container_offset(
            model.container,
            model.instrument
        )
        call.assert_called_with(
            container=model.container._container,
            instrument=model.instrument._instrument,
            save=True
        )


=======
>>>>>>> 145f6459
@pytest.mark.api2_only
async def test_jog_calibrate_bottom_v2(
        main_router,
        model,
        calibrate_bottom_flag):

    # Check that the feature flag correctly implements calibrate to bottom
    container = model.container._container
    height = container.wells()[0].geometry._depth
    old_bottom = container.wells()[0].bottom().point

    main_router.calibration_manager.home(model.instrument)
    main_router.calibration_manager.move_to(model.instrument, model.container)
    main_router.calibration_manager.jog(model.instrument, 1, 'x')
    main_router.calibration_manager.jog(model.instrument, 2, 'y')
    main_router.calibration_manager.jog(model.instrument, 3, 'z')
    main_router.calibration_manager.jog(model.instrument, -height, 'z')

    main_router.calibration_manager.update_container_offset(
        model.container,
        model.instrument
    )

    assert list(model.container._container.wells()[0].bottom().point)\
        == pytest.approx(old_bottom + Point(1, 2, 3))


@pytest.mark.api2_only
async def test_jog_calibrate_top_v2(
        main_router,
        model):

    # Check that the old behavior remains the same without the feature flag

    container = model.container._container
    old_top = container.wells()[0].top().point
    main_router.calibration_manager.home(model.instrument)
    main_router.calibration_manager.move_to(model.instrument, model.container)
    main_router.calibration_manager.jog(model.instrument, 1, 'x')
    main_router.calibration_manager.jog(model.instrument, 2, 'y')
    main_router.calibration_manager.jog(model.instrument, 3, 'z')

    main_router.calibration_manager.update_container_offset(
        model.container,
        model.instrument
    )
    assert list(model.container._container.wells()[0].top().point)\
        == pytest.approx(old_top + Point(1, 2, 3))<|MERGE_RESOLUTION|>--- conflicted
+++ resolved
@@ -53,35 +53,6 @@
     main_router.calibration_manager.tip_probe(model.instrument)
 
 
-<<<<<<< HEAD
-@pytest.mark.api1_only
-async def test_tip_probe_v1(main_router, model):
-    with mock.patch(
-        'opentrons.util.calibration_functions.probe_instrument'
-    ) as probe_patch:
-        probe_patch.return_value = (0, 0, 0)
-
-        with mock.patch(
-            'opentrons.util.calibration_functions.update_instrument_config'
-        ) as update_patch:
-
-            main_router.calibration_manager.tip_probe(model.instrument)
-
-            probe_patch.assert_called_with(
-                instrument=model.instrument._instrument,
-                robot=model.instrument._instrument.robot)
-
-            update_patch.assert_called_with(
-                instrument=model.instrument._instrument,
-                measured_center=(0, 0, 0))
-
-    await main_router.wait_until(state('probing'))
-    await main_router.wait_until(state('moving'))
-    await main_router.wait_until(state('ready'))
-
-
-=======
->>>>>>> 145f6459
 async def test_correct_hotspots():
     config = robot_configs.build_config([], {})
 
@@ -147,27 +118,6 @@
         await main_router.wait_until(state('ready'))
 
 
-<<<<<<< HEAD
-@pytest.mark.api1_only
-async def test_move_to_front_api1(main_router, model):
-    robot = model.robot
-
-    robot.home()
-
-    with mock.patch(
-        'opentrons.util.calibration_functions.move_instrument_for_probing_prep'
-    ) as patch:
-        main_router.calibration_manager.move_to_front(model.instrument)
-        patch.assert_called_with(
-            model.instrument._instrument,
-            robot)
-
-        await main_router.wait_until(state('moving'))
-        await main_router.wait_until(state('ready'))
-
-
-=======
->>>>>>> 145f6459
 async def test_pick_up_tip(main_router, model):
     with mock.patch.object(
             model.instrument._instrument, 'pick_up_tip') as pick_up_tip:
@@ -228,35 +178,6 @@
         await main_router.wait_until(state('ready'))
 
 
-<<<<<<< HEAD
-@pytest.mark.api1_only
-async def test_home_all_api1(main_router, model):
-    with mock.patch.object(main_router.calibration_manager, '_hardware') as hardware:
-        main_router.calibration_manager.home_all(
-            model.instrument)
-
-        hardware.home.assert_called_with()
-
-        await main_router.wait_until(state('moving'))
-        await main_router.wait_until(state('ready'))
-
-
-@pytest.mark.api1_only
-@pytest.mark.parametrize('labware_name', ['trough-1row-25ml'])
-async def test_move_to_top_api1_1well(main_router, model, labware_name):
-    with mock.patch.object(model.instrument._instrument, 'move_to') as move_to:
-        main_router.calibration_manager.move_to(
-            model.instrument,
-            model.container)
-        target = model.container._container.wells(0).top()
-        move_to.assert_called_with(target)
-
-        await main_router.wait_until(state('moving'))
-        await main_router.wait_until(state('ready'))
-
-
-=======
->>>>>>> 145f6459
 async def test_move_to_top(main_router, model):
     with mock.patch.object(model.instrument._instrument, 'move_to') as move_to:
         main_router.calibration_manager.move_to(
@@ -307,25 +228,6 @@
                                 diff)
 
 
-<<<<<<< HEAD
-@pytest.mark.api1_only
-async def test_update_container_offset_v1(main_router, model):
-    with mock.patch.object(
-            model.robot,
-            'calibrate_container_with_instrument') as call:
-        main_router.calibration_manager.update_container_offset(
-            model.container,
-            model.instrument
-        )
-        call.assert_called_with(
-            container=model.container._container,
-            instrument=model.instrument._instrument,
-            save=True
-        )
-
-
-=======
->>>>>>> 145f6459
 @pytest.mark.api2_only
 async def test_jog_calibrate_bottom_v2(
         main_router,
