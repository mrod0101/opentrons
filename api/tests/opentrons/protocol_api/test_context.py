--- conflicted
+++ resolved
@@ -139,13 +139,8 @@
     # The home position from hardware_control/simulator.py, taking into account
     # that the right pipette is a p10 single which is a different height than
     # the reference p300 single
-<<<<<<< HEAD
-    assert test_args[0].point == Point(418, 353, 205)
+    assert test_args[0].point == Point(418, 353, 230)
     assert test_args[0].labware.is_empty
-=======
-    assert test_args[0].point == Point(418, 353, 230)
-    assert test_args[0].labware is None
->>>>>>> 145f6459
 
     # Once we have a location cache, that should be our from_loc
     right.move_to(lw.wells()[1].top())
