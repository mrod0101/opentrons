--- conflicted
+++ resolved
@@ -381,27 +381,19 @@
                 # the uppercase axis are the "target" values
                 coords['target'][letter]  = response_dict.get(letter.upper(),0)
 
-<<<<<<< HEAD
-            coords['current']['z'] = self.invert_z(coords['current']['z'])
-            coords['target']['z'] = self.invert_z(coords['target']['z'])
-
-=======
             for axis in 'yz':
                 coords['current'][axis] = self.invert_axis(axis, coords['current'][axis])
                 coords['target'][axis] = self.invert_axis(axis, coords['target'][axis])
-        
->>>>>>> 48217d56
+
         except JSON_ERROR as e:
             log.debug("Serial", "Error parsing JSON string:")
             log.debug("Serial", res)
 
         return coords
 
-<<<<<<< HEAD
     def instrument_speed(self, axis, rate):
         speed_command = self.SET_SPEED
         res = self.send_command(speed_command + axis + str(rate))
-=======
     def get_ot_version(self):
         res = self.send_command(self.GET_OT_VERSION)
         self.ot_version = res.decode().split(' ')[-1]
@@ -418,7 +410,6 @@
             command += str(value)
             res = self.send_command(command)
             return res.decode().split(' ')[-1] == str(value)
->>>>>>> 48217d56
 
 
 class MoveLogger(CNCDriver):
