import logging
from logging.config import dictConfig
import os

import opentrons_sdk
logging_config = dict(
        version = 1,
        formatters = {
            'basic': {'format':
                  '%(asctime)s %(name)s %(levelname)-8s %(message)s'}
            },
        handlers = {
            'debug': {'class': 'logging.StreamHandler',
                  'formatter': 'basic',
                  'level': logging.DEBUG},
            'testing': {'class': 'logging.StreamHandler',
                  'formatter': 'basic',
                  'level': logging.WARNING},
            },
        root = {
            'handlers': ['testing'],
            'level': logging.ERROR,
            },
    )
dictConfig(logging_config)



def set_log_file(filename):
    """
    Convenience method to set a log file along with default parameters
    provided by this module.

    logging.basicConfig can always be used on its own to specify any logging
    conditions desired.
    """
<<<<<<< HEAD

    logging_config = dict(
        version = 1,
        formatters = {
            'basic': {'format':
                  '%(asctime)s %(name)s %(levelname)-8s %(message)s'}
            },
        handlers = {
            'debug': {'class': 'logging.StreamHandler',
                  'formatter': 'basic',
                  'level': logging.DEBUG},
            'testing': {'class': 'logging.StreamHandler',
                  'formatter': 'basic',
                  'level': logging.WARNING},
            },
        root = {
            'handlers': ['testing'],
            # 'level': logging.DEBUG,
            },
    )
    dictConfig(logging_config)
=======
    pass
>>>>>>> 14db8a9b


    # logging.basicConfig(
    #     level=logging.ERROR,
    #     format='%(asctime)s %(levelname)-8s %(message)s',
    #     datefmt='%d-%m-%y %H:%M:%S',
    #     filename=filename
    # )


def debug(system, message):
    logging.debug("[{}] {}".format(system, message))


def info(system, message):
    logging.info("[{}] {}".format(system, message))


def error(system, message):
    logging.error("[{}] {}".format(system, message))


def warn(system, message):
    logging.warning("[{}] {}".format(system, message))


log_path = os.path.join(
    os.path.dirname(opentrons_sdk.__file__),
    '..',
    'logs'
)

if os.path.isdir(log_path):
    set_log_file(os.path.join(log_path, 'opentrons.log'))<|MERGE_RESOLUTION|>--- conflicted
+++ resolved
@@ -34,39 +34,7 @@
     logging.basicConfig can always be used on its own to specify any logging
     conditions desired.
     """
-<<<<<<< HEAD
-
-    logging_config = dict(
-        version = 1,
-        formatters = {
-            'basic': {'format':
-                  '%(asctime)s %(name)s %(levelname)-8s %(message)s'}
-            },
-        handlers = {
-            'debug': {'class': 'logging.StreamHandler',
-                  'formatter': 'basic',
-                  'level': logging.DEBUG},
-            'testing': {'class': 'logging.StreamHandler',
-                  'formatter': 'basic',
-                  'level': logging.WARNING},
-            },
-        root = {
-            'handlers': ['testing'],
-            # 'level': logging.DEBUG,
-            },
-    )
-    dictConfig(logging_config)
-=======
     pass
->>>>>>> 14db8a9b
-
-
-    # logging.basicConfig(
-    #     level=logging.ERROR,
-    #     format='%(asctime)s %(levelname)-8s %(message)s',
-    #     datefmt='%d-%m-%y %H:%M:%S',
-    #     filename=filename
-    # )
 
 
 def debug(system, message):
