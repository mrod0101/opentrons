<template>
  <div>
    <h2 class="title">Calibrate {{ calibration.label }}</h2>
<<<<<<< HEAD
    <div class="instructions">Calibrate the {{ instrument.label }} pipette (axis {{instrument.axis}})
    to well A1 of {{ calibration.label }}.
=======
    <div class="instructions">Calibrate the {{ instrument.label }} pipette
    to well A1 of {{ calibration.label }}
>>>>>>> 1949d453
    </div>

    <section>
      <div class="step step-calibrate">
        <div>
          <Jog :instrument="instrument.axis"></Jog>
        </div>
        <div class="save-deck">
          <h3 class="title">Deck Position</h3>
          <coordinates></coordinates>
          <!-- props - calibration, instrument, placeable type -->
          <h3 class="title">{{ calibration.label }} {{ calibration.slot }} {{ type }}</h3>
          <CalibratePlaceable :placeable="calibration" :type="type" :instrument="instrument"></CalibratePlaceable>
        </div>
      </div>
      <Navigation :prev="prev" :next="next"></Navigation>
    </section>
  </div>
</template>

<script>
  import Navigation from './Navigation.vue'
  import Jog from './Jog.vue'
  import Coordinates from './Coordinates.vue'
  import CalibratePlaceable from './CalibratePlaceable.vue'

  export default {
    name: "Placeable",
    components: {
      Navigation,
      Jog,
      Coordinates,
      CalibratePlaceable
    },
    methods: {
      currentInstrument(tasks) {
        return tasks.filter((instrument) => {
          return instrument.axis == this.$route.params.instrument
        })[0]
      },
      currentPlaceable(instrument) {
        return instrument.placeables.filter((placeable) => {
          return placeable.label ==  this.$route.params.placeable
        })[0]
      },
      containerType(type){
        if (type === "point"){
          return "point"
        } else if (type.includes("tiprack")){
          return "tiprack"
        }
        else {
          return "default"
        }
      }
    },
    computed: {
      calibration() {
        let tasks = this.$store.state.tasks
        let instrument = this.currentInstrument(tasks)
        let placeable = this.currentPlaceable(instrument)
        return placeable
      },
      instrument() {
        let tasks = this.$store.state.tasks
        return this.currentInstrument(tasks)
      },
      type(){
        let tasks = this.$store.state.tasks
        let instrument = this.currentInstrument(tasks)
        let placeable = this.currentPlaceable(instrument)
        let type = this.containerType(placeable.type) 
        return type
      },
      next() {
        let tasks = this.$store.state.tasks
        let instrument = this.currentInstrument(tasks)
        let placeable = this.currentPlaceable(instrument)
        let currentIndex = instrument.placeables.indexOf(placeable)

        let nextPlaceable = instrument.placeables[currentIndex + 1]
        let currentInstrumentIndex = tasks.indexOf(instrument)
        let nextInstrument = tasks[currentInstrumentIndex + 1]

        if(nextPlaceable) {
          return instrument.placeables[currentIndex + 1].href
        } else if(!nextPlaceable && nextInstrument) {
          return nextInstrument.placeables[0].href
        } else {
          return tasks[0].href
        }
      },
      prev() {
        let tasks = this.$store.state.tasks
        let instrument = this.currentInstrument(tasks)
        let placeable = this.currentPlaceable(instrument)
        let currentIndex = instrument.placeables.indexOf(placeable)

        let prevPlaceable = instrument.placeables[currentIndex - 1]
        let currentInstrumentIndex = tasks.indexOf(instrument)
        let prevInstrument = tasks[currentInstrumentIndex - 1]

        if(prevPlaceable) {
          return instrument.placeables[currentIndex - 1].href
        } else if(!prevPlaceable && prevInstrument) {
          let prevPlaceables = prevInstrument.placeables
          return prevPlaceables[prevPlaceables.length - 1].href
        } else {
          return '/upload'
        }
      }
    }
  }
</script><|MERGE_RESOLUTION|>--- conflicted
+++ resolved
@@ -1,13 +1,10 @@
 <template>
   <div>
     <h2 class="title">Calibrate {{ calibration.label }}</h2>
-<<<<<<< HEAD
+
     <div class="instructions">Calibrate the {{ instrument.label }} pipette (axis {{instrument.axis}})
     to well A1 of {{ calibration.label }}.
-=======
-    <div class="instructions">Calibrate the {{ instrument.label }} pipette
-    to well A1 of {{ calibration.label }}
->>>>>>> 1949d453
+
     </div>
 
     <section>
