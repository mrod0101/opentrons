--- conflicted
+++ resolved
@@ -74,20 +74,6 @@
   )
     return null
 
-<<<<<<< HEAD
-=======
-  let stepsKeysInOrder: StepKey[] = [ROBOT_CALIBRATION_STEP_KEY]
-  if (protocolHasModules(protocolData)) {
-    stepsKeysInOrder = [
-      ...stepsKeysInOrder,
-      MODULE_SETUP_KEY,
-      LABWARE_SETUP_KEY,
-    ]
-  } else {
-    stepsKeysInOrder = [...stepsKeysInOrder, LABWARE_SETUP_KEY]
-  }
-
->>>>>>> 71b279d3
   const StepDetailMap: Record<
     StepKey,
     { stepInternals: JSX.Element; description: string }
