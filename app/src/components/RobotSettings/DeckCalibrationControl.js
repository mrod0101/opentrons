// @flow

import * as React from 'react'
import { useSelector, useDispatch } from 'react-redux'
import { format } from 'date-fns'
import {
  Icon,
  Text,
  SecondaryBtn,
  BORDER_SOLID_LIGHT,
  SPACING_4,
  useConditionalConfirm,
  FONT_STYLE_ITALIC,
  Tooltip,
  useHoverTooltip,
  AlertModal,
} from '@opentrons/components'

import * as RobotApi from '../../robot-api'
import * as Sessions from '../../sessions'
import * as Calibration from '../../calibration'

import { Portal } from '../portal'
import { CalibrateDeck } from '../CalibrateDeck'
import { TitledControl } from '../TitledControl'
import { ConfirmStartDeckCalModal } from './ConfirmStartDeckCalModal'
import { getDeckCalibrationSession } from '../../sessions/deck-calibration/selectors'
import {
  InlineCalibrationWarning,
  REQUIRED,
  RECOMMENDED,
} from '../InlineCalibrationWarning'

import type { State, Dispatch } from '../../types'
import type {
  DeckCalibrationStatus,
  DeckCalibrationData,
} from '../../calibration/types'
import type {
  SessionCommandString,
  DeckCalibrationSession,
} from '../../sessions/types'
import type { RequestState } from '../../robot-api/types'

const DECK_NEVER_CALIBRATED = "You haven't calibrated the deck yet"
const LAST_CALIBRATED = 'Last calibrated:'
const MIGRATED = 'Last known calibration migrated'
const CALIBRATE_DECK_DESCRIPTION =
  "Calibrate the position of the robot's deck. Recommended for all new robots and after moving robots."
const BUTTON_TEXT_CALIBRATE = 'calibrate deck'
const BUTTON_TEXT_RECALIBRATE = 'recalibrate deck'
const CALIBRATE_TITLE_TEXT = 'Calibrate deck'
const STARTING = 'Deck calibration is starting'
const ENDING = 'Deck calibration is ending'
const OK_TEXT = 'Ok'
const FAILED_START_HEADER = 'Failed to start deck calibration'
const FAILED_START_BODY =
  'An error occurred while trying to start deck calibration'

const buildDeckLastCalibrated: (
  data: DeckCalibrationData,
  status: DeckCalibrationStatus
) => string = (data, status) => {
  if (status === Calibration.DECK_CAL_STATUS_IDENTITY) {
    return DECK_NEVER_CALIBRATED
  }
  const datestring =
    typeof data.lastModified === 'string'
      ? format(new Date(data.lastModified), 'yyyy-MM-dd HH:mm')
      : 'unknown'
  const prefix = calData =>
    typeof data?.source === 'string'
      ? calData.source === Calibration.CALIBRATION_SOURCE_LEGACY
        ? MIGRATED
        : LAST_CALIBRATED
      : LAST_CALIBRATED

  return `${prefix(data)} ${datestring}`
}

// deck calibration commands for which the full page spinner should not appear
const spinnerCommandBlockList: Array<SessionCommandString> = [
  Sessions.sharedCalCommands.JOG,
]

export type Props = {|
  robotName: string,
  disabledReason: string | null,
  deckCalStatus: DeckCalibrationStatus | null,
  deckCalData: DeckCalibrationData | null,
  pipOffsetDataPresent: boolean,
|}

export function DeckCalibrationControl(props: Props): React.Node {
  const {
    robotName,
    disabledReason,
    deckCalStatus,
    deckCalData,
    pipOffsetDataPresent,
  } = props

  const [targetProps, tooltipProps] = useHoverTooltip()
  const dispatch = useDispatch<Dispatch>()

  const trackedRequestId = React.useRef<string | null>(null)
  const createRequestId = React.useRef<string | null>(null)
  const jogRequestId = React.useRef<string | null>(null)

  const [dispatchRequests] = RobotApi.useDispatchApiRequests(
    dispatchedAction => {
      if (dispatchedAction.type === Sessions.ENSURE_SESSION) {
        createRequestId.current = dispatchedAction.meta.requestId
        trackedRequestId.current = dispatchedAction.meta.requestId
      } else if (
        dispatchedAction.type === Sessions.CREATE_SESSION_COMMAND &&
        dispatchedAction.payload.command.command ===
          Sessions.sharedCalCommands.JOG
      ) {
        jogRequestId.current = dispatchedAction.meta.requestId
      } else if (
        dispatchedAction.type !== Sessions.CREATE_SESSION_COMMAND ||
        !spinnerCommandBlockList.includes(
          dispatchedAction.payload.command.command
        )
      ) {
        trackedRequestId.current = dispatchedAction.meta.requestId
      }
    }
  )

  const showSpinner =
    useSelector<State, RequestState | null>(state =>
      trackedRequestId.current
        ? RobotApi.getRequestById(state, trackedRequestId.current)
        : null
    )?.status === RobotApi.PENDING

  const createRequest = useSelector((state: State) =>
    createRequestId.current
      ? RobotApi.getRequestById(state, createRequestId.current)
      : null
  )
  const createStatus = createRequest?.status

  const isJogging =
    useSelector((state: State) =>
      jogRequestId.current
        ? RobotApi.getRequestById(state, jogRequestId.current)
        : null
    )?.status === RobotApi.PENDING

  React.useEffect(() => {
    if (createStatus === RobotApi.SUCCESS) {
      createRequestId.current = null
    }
  }, [createStatus])

  const handleStartDeckCalSession = () => {
    dispatchRequests(
      Sessions.ensureSession(robotName, Sessions.SESSION_TYPE_DECK_CALIBRATION)
    )
  }

  const deckCalibrationSession: DeckCalibrationSession | null = useSelector(
    (state: State) => {
      return getDeckCalibrationSession(state, robotName)
    }
  )

  const {
    showConfirmation: showConfirmStart,
    confirm: confirmStart,
    cancel: cancelStart,
  } = useConditionalConfirm(handleStartDeckCalSession, !!pipOffsetDataPresent)

  let warningType = null
  if (deckCalStatus && deckCalStatus !== Calibration.DECK_CAL_STATUS_OK) {
    warningType = REQUIRED
  } else if (
    !Array.isArray(deckCalData) &&
    deckCalData?.status &&
    deckCalData.status.markedBad
  ) {
    warningType = RECOMMENDED
  }

  const disabledOrBusyReason = showSpinner
    ? createStatus === RobotApi.PENDING
      ? STARTING
      : ENDING
    : disabledReason

<<<<<<< HEAD
=======
  const buttonChildren = showSpinner ? (
    <Icon name="ot-spinner" height="1em" spin />
  ) : deckCalStatus &&
    deckCalStatus !== Calibration.DECK_CAL_STATUS_IDENTITY ? (
    BUTTON_TEXT_RECALIBRATE
  ) : (
    BUTTON_TEXT_CALIBRATE
  )

>>>>>>> c351ea78
  return (
    <>
      <TitledControl
        borderBottom={BORDER_SOLID_LIGHT}
        title={CALIBRATE_TITLE_TEXT}
        description={
          <>
            <InlineCalibrationWarning warningType={warningType} />
            <Text>{CALIBRATE_DECK_DESCRIPTION}</Text>
            {deckCalData && deckCalStatus && (
              <Text marginTop={SPACING_4} fontStyle={FONT_STYLE_ITALIC}>
                {buildDeckLastCalibrated(deckCalData, deckCalStatus)}
              </Text>
            )}
          </>
        }
        control={
          <SecondaryBtn
            {...targetProps}
            width="13rem"
            onClick={confirmStart}
            disabled={disabledOrBusyReason}
          >
            {showSpinner ? (
              <Icon name="ot-spinner" height="1em" spin />
            ) : (
              CALIBRATE_BUTTON_TEXT
            )}
          </SecondaryBtn>
        }
      >
        {disabledOrBusyReason !== null && (
          <Tooltip {...tooltipProps}>{disabledOrBusyReason}</Tooltip>
        )}
      </TitledControl>
      <Portal level="top">
        <CalibrateDeck
          session={deckCalibrationSession}
          robotName={robotName}
          dispatchRequests={dispatchRequests}
          showSpinner={showSpinner}
          isJogging={isJogging}
        />
        {showConfirmStart && pipOffsetDataPresent && (
          <ConfirmStartDeckCalModal
            confirm={confirmStart}
            cancel={cancelStart}
          />
        )}
        {createStatus === RobotApi.FAILURE && (
          <AlertModal
            alertOverlay
            heading={FAILED_START_HEADER}
            buttons={[
              {
                children: OK_TEXT,
                onClick: () => {
                  createRequestId.current &&
                    dispatch(RobotApi.dismissRequest(createRequestId.current))
                  createRequestId.current = null
                },
              },
            ]}
          >
            <Text>{FAILED_START_BODY}</Text>
            <Text>
              {createRequest?.error &&
                RobotApi.getErrorResponseMessage(createRequest.error)}
            </Text>
          </AlertModal>
        )}
      </Portal>
    </>
  )
}<|MERGE_RESOLUTION|>--- conflicted
+++ resolved
@@ -191,18 +191,11 @@
       : ENDING
     : disabledReason
 
-<<<<<<< HEAD
-=======
-  const buttonChildren = showSpinner ? (
-    <Icon name="ot-spinner" height="1em" spin />
-  ) : deckCalStatus &&
-    deckCalStatus !== Calibration.DECK_CAL_STATUS_IDENTITY ? (
-    BUTTON_TEXT_RECALIBRATE
-  ) : (
-    BUTTON_TEXT_CALIBRATE
-  )
-
->>>>>>> c351ea78
+  const buttonText =
+    deckCalStatus && deckCalStatus !== Calibration.DECK_CAL_STATUS_IDENTITY
+      ? BUTTON_TEXT_RECALIBRATE
+      : BUTTON_TEXT_CALIBRATE
+
   return (
     <>
       <TitledControl
@@ -229,7 +222,7 @@
             {showSpinner ? (
               <Icon name="ot-spinner" height="1em" spin />
             ) : (
-              CALIBRATE_BUTTON_TEXT
+              buttonText
             )}
           </SecondaryBtn>
         }
