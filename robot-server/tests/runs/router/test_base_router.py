--- conflicted
+++ resolved
@@ -122,27 +122,10 @@
         pe_types.EngineStatus.IDLE
     )
 
-<<<<<<< HEAD
-    decoy.when(
-        run_view.as_response(
-            run=expected_run,
-            commands=[],
-            pipettes=[],
-            labware=[],
-            labware_offsets=RESOLVED_LABWARE_OFFSETS,
-            engine_status=pe_types.EngineStatus.IDLE,
-        ),
-    ).then_return(expected_response)
-
     result = await create_run(
         request_body=RequestModel(
             data=RunCreate(labwareOffsets=LABWARE_OFFSET_REQUESTS)
         ),
-        run_view=run_view,
-=======
-    result = await create_run(
-        request_body=RequestModel(data=RunCreate()),
->>>>>>> 10787578
         run_store=run_store,
         engine_store=engine_store,
         task_runner=task_runner,
@@ -215,18 +198,6 @@
     decoy.when(engine_state.commands.get_status()).then_return(
         pe_types.EngineStatus.IDLE
     )
-
-<<<<<<< HEAD
-    decoy.when(
-        run_view.as_response(
-            run=run,
-            commands=[],
-            pipettes=[],
-            labware=[],
-            labware_offsets=RESOLVED_LABWARE_OFFSETS,
-            engine_status=pe_types.EngineStatus.IDLE,
-        ),
-    ).then_return(expected_response)
 
     result = await create_run(
         request_body=RequestModel(
@@ -235,11 +206,6 @@
                 labwareOffsets=LABWARE_OFFSET_REQUESTS,
             )
         ),
-        run_view=run_view,
-=======
-    result = await create_run(
-        request_body=RequestModel(data=RunCreate(protocolId="protocol-id")),
->>>>>>> 10787578
         run_store=run_store,
         engine_store=engine_store,
         protocol_store=protocol_store,
@@ -365,18 +331,6 @@
         pe_types.EngineStatus.IDLE
     )
 
-<<<<<<< HEAD
-    decoy.when(
-        run_view.as_response(
-            run=run,
-            commands=[command],
-            pipettes=[pipette],
-            labware=[labware],
-            labware_offsets=RESOLVED_LABWARE_OFFSETS,
-            engine_status=pe_types.EngineStatus.IDLE,
-        ),
-    ).then_return(expected_response)
-=======
     result = await get_run(
         runId="run-id",
         run_store=run_store,
@@ -454,7 +408,6 @@
     decoy.when(engine_state.commands.get_status()).then_return(
         pe_types.EngineStatus.FAILED
     )
->>>>>>> 10787578
 
     result = await get_run(
         runId="run-id",
@@ -567,35 +520,7 @@
         pe_types.EngineStatus.IDLE
     )
 
-<<<<<<< HEAD
-    decoy.when(
-        run_view.as_response(
-            run=run_1,
-            commands=[],
-            pipettes=[],
-            labware=[],
-            labware_offsets=[],
-            engine_status=pe_types.EngineStatus.SUCCEEDED,
-        ),
-    ).then_return(response_1)
-
-    decoy.when(
-        run_view.as_response(
-            run=run_2,
-            commands=[],
-            pipettes=[],
-            labware=[],
-            labware_offsets=[],
-            engine_status=pe_types.EngineStatus.IDLE,
-        ),
-    ).then_return(response_2)
-
-    result = await get_runs(
-        run_view=run_view, run_store=run_store, engine_store=engine_store
-    )
-=======
     result = await get_runs(run_store=run_store, engine_store=engine_store)
->>>>>>> 10787578
 
     assert result.data == [response_1, response_2]
     assert result.links == AllRunsLinks(current=ResourceLink(href="/runs/unique-id-2"))
@@ -720,19 +645,6 @@
     decoy.when(run_view.with_update(run=run_resource, update=run_update)).then_return(
         updated_resource
     )
-<<<<<<< HEAD
-    decoy.when(
-        run_view.as_response(
-            run=updated_resource,
-            commands=[],
-            pipettes=[],
-            labware=[],
-            labware_offsets=[],
-            engine_status=pe_types.EngineStatus.SUCCEEDED,
-        )
-    ).then_return(expected_response)
-=======
->>>>>>> 10787578
 
     engine_state = decoy.mock(cls=StateView)
     decoy.when(engine_store.get_state("run-id")).then_return(engine_state)
@@ -796,19 +708,6 @@
     decoy.when(run_view.with_update(run=run_resource, update=run_update)).then_return(
         run_resource
     )
-<<<<<<< HEAD
-    decoy.when(
-        run_view.as_response(
-            run=run_resource,
-            commands=[],
-            pipettes=[],
-            labware=[],
-            labware_offsets=[],
-            engine_status=pe_types.EngineStatus.SUCCEEDED,
-        )
-    ).then_return(expected_response)
-=======
->>>>>>> 10787578
 
     engine_state = decoy.mock(cls=StateView)
     decoy.when(engine_store.get_state("run-id")).then_return(engine_state)
