"""Tests for the run resource model builder."""
from datetime import datetime

<<<<<<< HEAD
from opentrons.types import DeckSlotName, MountType
from opentrons.protocol_engine import (
    DeckSlotLocation,
    EngineStatus,
    CommandStatus,
    PipetteName,
    LoadedPipette,
    LoadedLabware,
    LabwareOffset,
    LabwareOffsetVector,
    commands as pe_commands,
)

=======
>>>>>>> 10787578
from robot_server.runs.run_store import RunResource
from robot_server.runs.run_view import RunView
from robot_server.runs.run_models import RunUpdate

from robot_server.runs.action_models import (
    RunAction,
    RunActionCreate,
    RunActionType,
)


<<<<<<< HEAD
def test_to_response() -> None:
    """It should create the correct type of run."""
    run_resource = RunResource(
        run_id="run-id",
        protocol_id=None,
        created_at=datetime(year=2021, month=1, day=1),
        actions=[],
        is_current=True,
    )

    subject = RunView()
    result = subject.as_response(
        run=run_resource,
        commands=[],
        pipettes=[],
        labware=[],
        labware_offsets=[],
        engine_status=EngineStatus.IDLE,
    )

    assert result == Run(
        id="run-id",
        protocolId=None,
        createdAt=datetime(year=2021, month=1, day=1),
        status=EngineStatus.IDLE,
        current=True,
        actions=[],
        commands=[],
        pipettes=[],
        labware=[],
        labwareOffsets=[],
    )


def test_to_response_maps_commands() -> None:
    """It should map ProtocolEngine commands to RunCommandSummary models."""
    run_resource = RunResource(
        run_id="run-id",
        protocol_id="protocol-id",
        created_at=datetime(year=2021, month=1, day=1),
        actions=[],
        is_current=True,
    )

    command_1 = pe_commands.LoadPipette(
        id="command-1",
        status=CommandStatus.RUNNING,
        createdAt=datetime(year=2022, month=2, day=2),
        params=pe_commands.LoadPipetteParams(
            mount=MountType.LEFT,
            pipetteName=PipetteName.P300_SINGLE,
        ),
    )

    command_2 = pe_commands.MoveToWell(
        id="command-2",
        status=CommandStatus.QUEUED,
        createdAt=datetime(year=2023, month=3, day=3),
        params=pe_commands.MoveToWellParams(pipetteId="a", labwareId="b", wellName="c"),
    )

    subject = RunView()
    result = subject.as_response(
        run=run_resource,
        commands=[command_1, command_2],
        pipettes=[],
        labware=[],
        labware_offsets=[],
        engine_status=EngineStatus.RUNNING,
    )

    assert result == Run(
        id="run-id",
        protocolId="protocol-id",
        createdAt=datetime(year=2021, month=1, day=1),
        status=EngineStatus.RUNNING,
        current=True,
        actions=[],
        commands=[
            RunCommandSummary(
                id="command-1",
                commandType="loadPipette",
                status=CommandStatus.RUNNING,
            ),
            RunCommandSummary(
                id="command-2",
                commandType="moveToWell",
                status=CommandStatus.QUEUED,
            ),
        ],
        pipettes=[],
        labware=[],
        labwareOffsets=[],
    )


def test_to_response_adds_equipment_and_offsets() -> None:
    """It should add ProtocolEngine equipment and offsets to Session response model."""
    run_resource = RunResource(
        run_id="run-id",
        protocol_id=None,
        created_at=datetime(year=2021, month=1, day=1),
        actions=[],
        is_current=True,
    )

    labware = LoadedLabware(
        id="labware-id",
        loadName="load-name",
        definitionUri="namespace/load-name/42",
        location=DeckSlotLocation(slotName=DeckSlotName.SLOT_1),
        offsetId=None,
    )

    labware_offset = LabwareOffset(
        id="offset-id",
        createdAt=datetime(year=2021, month=1, day=1),
        definitionUri="namespace/load-name/42",
        location=DeckSlotLocation(slotName=DeckSlotName.SLOT_1),
        vector=LabwareOffsetVector(x=1, y=2, z=3),
    )

    pipette = LoadedPipette(
        id="pipette-id",
        pipetteName=PipetteName.P300_SINGLE,
        mount=MountType.LEFT,
    )

    subject = RunView()
    result = subject.as_response(
        run=run_resource,
        commands=[],
        pipettes=[pipette],
        labware=[labware],
        labware_offsets=[labware_offset],
        engine_status=EngineStatus.RUNNING,
    )

    assert result == Run(
        id="run-id",
        protocolId=None,
        createdAt=datetime(year=2021, month=1, day=1),
        status=EngineStatus.RUNNING,
        current=True,
        actions=[],
        commands=[],
        pipettes=[pipette],
        labware=[labware],
        labwareOffsets=[labware_offset],
    )


=======
>>>>>>> 10787578
def test_create_action(current_time: datetime) -> None:
    """It should create a control action and add it to the run."""
    run_created_at = datetime.now()

    run = RunResource(
        run_id="run-id",
        protocol_id="protocol-id",
        created_at=run_created_at,
        actions=[],
        is_current=True,
    )

    command_data = RunActionCreate(
        actionType=RunActionType.PLAY,
    )

    subject = RunView()
    action_result, run_result = subject.with_action(
        run=run,
        action_id="control-command-id",
        action_data=command_data,
        created_at=current_time,
    )

    assert action_result == RunAction(
        id="control-command-id",
        createdAt=current_time,
        actionType=RunActionType.PLAY,
    )

    assert run_result == RunResource(
        run_id="run-id",
        protocol_id="protocol-id",
        created_at=run_created_at,
        actions=[action_result],
        is_current=True,
    )


def test_with_update() -> None:
    """It should update a run resource to not current."""
    run = RunResource(
        run_id="run-id",
        protocol_id="protocol-id",
        created_at=datetime(year=2021, month=1, day=1),
        actions=[],
        is_current=True,
    )
    update = RunUpdate(current=False)

    subject = RunView()
    result = subject.with_update(run=run, update=update)

    assert result == RunResource(
        run_id="run-id",
        protocol_id="protocol-id",
        created_at=datetime(year=2021, month=1, day=1),
        actions=[],
        is_current=False,
    )<|MERGE_RESOLUTION|>--- conflicted
+++ resolved
@@ -1,22 +1,6 @@
 """Tests for the run resource model builder."""
 from datetime import datetime
 
-<<<<<<< HEAD
-from opentrons.types import DeckSlotName, MountType
-from opentrons.protocol_engine import (
-    DeckSlotLocation,
-    EngineStatus,
-    CommandStatus,
-    PipetteName,
-    LoadedPipette,
-    LoadedLabware,
-    LabwareOffset,
-    LabwareOffsetVector,
-    commands as pe_commands,
-)
-
-=======
->>>>>>> 10787578
 from robot_server.runs.run_store import RunResource
 from robot_server.runs.run_view import RunView
 from robot_server.runs.run_models import RunUpdate
@@ -28,161 +12,6 @@
 )
 
 
-<<<<<<< HEAD
-def test_to_response() -> None:
-    """It should create the correct type of run."""
-    run_resource = RunResource(
-        run_id="run-id",
-        protocol_id=None,
-        created_at=datetime(year=2021, month=1, day=1),
-        actions=[],
-        is_current=True,
-    )
-
-    subject = RunView()
-    result = subject.as_response(
-        run=run_resource,
-        commands=[],
-        pipettes=[],
-        labware=[],
-        labware_offsets=[],
-        engine_status=EngineStatus.IDLE,
-    )
-
-    assert result == Run(
-        id="run-id",
-        protocolId=None,
-        createdAt=datetime(year=2021, month=1, day=1),
-        status=EngineStatus.IDLE,
-        current=True,
-        actions=[],
-        commands=[],
-        pipettes=[],
-        labware=[],
-        labwareOffsets=[],
-    )
-
-
-def test_to_response_maps_commands() -> None:
-    """It should map ProtocolEngine commands to RunCommandSummary models."""
-    run_resource = RunResource(
-        run_id="run-id",
-        protocol_id="protocol-id",
-        created_at=datetime(year=2021, month=1, day=1),
-        actions=[],
-        is_current=True,
-    )
-
-    command_1 = pe_commands.LoadPipette(
-        id="command-1",
-        status=CommandStatus.RUNNING,
-        createdAt=datetime(year=2022, month=2, day=2),
-        params=pe_commands.LoadPipetteParams(
-            mount=MountType.LEFT,
-            pipetteName=PipetteName.P300_SINGLE,
-        ),
-    )
-
-    command_2 = pe_commands.MoveToWell(
-        id="command-2",
-        status=CommandStatus.QUEUED,
-        createdAt=datetime(year=2023, month=3, day=3),
-        params=pe_commands.MoveToWellParams(pipetteId="a", labwareId="b", wellName="c"),
-    )
-
-    subject = RunView()
-    result = subject.as_response(
-        run=run_resource,
-        commands=[command_1, command_2],
-        pipettes=[],
-        labware=[],
-        labware_offsets=[],
-        engine_status=EngineStatus.RUNNING,
-    )
-
-    assert result == Run(
-        id="run-id",
-        protocolId="protocol-id",
-        createdAt=datetime(year=2021, month=1, day=1),
-        status=EngineStatus.RUNNING,
-        current=True,
-        actions=[],
-        commands=[
-            RunCommandSummary(
-                id="command-1",
-                commandType="loadPipette",
-                status=CommandStatus.RUNNING,
-            ),
-            RunCommandSummary(
-                id="command-2",
-                commandType="moveToWell",
-                status=CommandStatus.QUEUED,
-            ),
-        ],
-        pipettes=[],
-        labware=[],
-        labwareOffsets=[],
-    )
-
-
-def test_to_response_adds_equipment_and_offsets() -> None:
-    """It should add ProtocolEngine equipment and offsets to Session response model."""
-    run_resource = RunResource(
-        run_id="run-id",
-        protocol_id=None,
-        created_at=datetime(year=2021, month=1, day=1),
-        actions=[],
-        is_current=True,
-    )
-
-    labware = LoadedLabware(
-        id="labware-id",
-        loadName="load-name",
-        definitionUri="namespace/load-name/42",
-        location=DeckSlotLocation(slotName=DeckSlotName.SLOT_1),
-        offsetId=None,
-    )
-
-    labware_offset = LabwareOffset(
-        id="offset-id",
-        createdAt=datetime(year=2021, month=1, day=1),
-        definitionUri="namespace/load-name/42",
-        location=DeckSlotLocation(slotName=DeckSlotName.SLOT_1),
-        vector=LabwareOffsetVector(x=1, y=2, z=3),
-    )
-
-    pipette = LoadedPipette(
-        id="pipette-id",
-        pipetteName=PipetteName.P300_SINGLE,
-        mount=MountType.LEFT,
-    )
-
-    subject = RunView()
-    result = subject.as_response(
-        run=run_resource,
-        commands=[],
-        pipettes=[pipette],
-        labware=[labware],
-        labware_offsets=[labware_offset],
-        engine_status=EngineStatus.RUNNING,
-    )
-
-    assert result == Run(
-        id="run-id",
-        protocolId=None,
-        createdAt=datetime(year=2021, month=1, day=1),
-        status=EngineStatus.RUNNING,
-        current=True,
-        actions=[],
-        commands=[],
-        pipettes=[pipette],
-        labware=[labware],
-        labwareOffsets=[labware_offset],
-    )
-
-
-=======
->>>>>>> 10787578
 def test_create_action(current_time: datetime) -> None:
     """It should create a control action and add it to the run."""
     run_created_at = datetime.now()
