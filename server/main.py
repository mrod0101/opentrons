import logging
import os
import sys
sys.path.insert(0, os.path.abspath('..'))

import flask
from flask import Flask, render_template
from flask_socketio import SocketIO

from opentrons_sdk.robot import Robot

from server.helpers import get_frozen_root
from server.process_manager import run_once


TEMPLATES_FOLDER = os.path.join(get_frozen_root() or '', 'templates')
STATIC_FOLDER = os.path.join(get_frozen_root() or '', 'static')

app = Flask(__name__,
            static_folder=STATIC_FOLDER,
            template_folder=TEMPLATES_FOLDER
            )
app.jinja_env.autoescape = False
socketio = SocketIO(app, async_mode='gevent')
robot = Robot.get_instance()

# welcome route for connecting to robot
@app.route("/")
def welcome():
    return render_template("index.html")


@app.route('/dist/<path:filename>')
def script_loader(filename):
    root = get_frozen_root() or app.root_path
    scripts_root_path = os.path.join(root, 'templates', 'dist')
    return flask.send_from_directory(scripts_root_path, filename)


# welcome route for uploading protocol
@app.route("/upload/<path:path>")
def upload(path):
    return render_template("upload.html")


@app.route("/robot/serial/list")
def get_serial_ports_list():
    return flask.jsonify({
<<<<<<< HEAD
        'ports': robot.get_serial_ports_list()
=======
        'ports': ['/dev/tty.usbmodem1421', '/dev/tty.usbmodem1411'] + robot.get_serial_ports_list()
>>>>>>> f96d55d7
    })

@app.route("/robot/serial/is-connected")
def is_connected():
    return flask.jsonify({
        'is-connected': robot.is_connected()
    })


@app.route("/robot/serial/connect")
def connect_robot():
    port = flask.request.args.get('port')

    status = 'success'
    data = None

    try:
        robot.connect(port)
    except Exception as e:
        status = 'error'
        data = str(e)

    return flask.jsonify({
        'status': status,
        'data': data
    })


logging.basicConfig(
    level=logging.DEBUG,
    format='%(asctime)s %(levelname)-8s %(message)s',
    datefmt='%d-%m-%y %H:%M:%S'
)


if __name__ == "__main__":
    if len(sys.argv) > 1:
        data_dir = sys.argv[1]
    else:
        data_dir = os.getcwd()

    IS_DEBUG = os.environ.get('DEBUG', '').lower() == 'true'
    if not IS_DEBUG:
        run_once(data_dir)

    socketio.run(
        app,
        debug=IS_DEBUG,
        port=5000
    )<|MERGE_RESOLUTION|>--- conflicted
+++ resolved
@@ -46,17 +46,13 @@
 @app.route("/robot/serial/list")
 def get_serial_ports_list():
     return flask.jsonify({
-<<<<<<< HEAD
         'ports': robot.get_serial_ports_list()
-=======
-        'ports': ['/dev/tty.usbmodem1421', '/dev/tty.usbmodem1411'] + robot.get_serial_ports_list()
->>>>>>> f96d55d7
     })
 
 @app.route("/robot/serial/is-connected")
 def is_connected():
     return flask.jsonify({
-        'is-connected': robot.is_connected()
+        'is_connected': robot.is_connected()
     })
 
 
